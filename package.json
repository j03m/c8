--- conflicted
+++ resolved
@@ -40,15 +40,9 @@
     "istanbul-reports": "^2.2.6",
     "rimraf": "^3.0.0",
     "test-exclude": "^5.2.3",
-<<<<<<< HEAD
-    "v8-to-istanbul": "git+https://github.com/istanbuljs/v8-to-istanbul.git#empty-report",
+    "v8-to-istanbul": "4.0.0",
     "yargs": "^14.0.0",
     "yargs-parser": "^15.0.0"
-=======
-    "v8-to-istanbul": "^3.2.6",
-    "yargs": "^15.0.0",
-    "yargs-parser": "^16.0.0"
->>>>>>> e41a4831
   },
   "devDependencies": {
     "chai": "^4.2.0",
